import json

import cv2
import numpy as np
from matplotlib import pyplot as plt

from utils.config import FOCUS_POINTS, mp_drawing, mp_pose, draw_style
from utils.tracker_2d import process_landmarks


<<<<<<< HEAD
def plot_json(gesture: str = 'punch'):
=======
def record(gesture_name, file_name):
    # Check if .mov or .mp4 file exists - if it does, choose the right one
    if not os.path.isfile(path := os.path.join("data", "videos", gesture_name, f"{file_name}.mov")):
        path = os.path.join("data", "videos", gesture_name, f"{file_name}.mp4")

    cap = cv2.VideoCapture(path)

    history = {num.value: [] for num in FOCUS_POINTS}

    with mp_pose.Pose(
            static_image_mode=False,
            model_complexity=1,
            min_detection_confidence=0.5
    ) as pose:
        while cap.isOpened():
            ret, image = cap.read()
            if not ret:
                break

            image.flags.writeable = False
            image = cv2.cvtColor(image, cv2.COLOR_BGR2RGB)
            results = pose.process(image)

            # Draw the pose annotation on the image.
            image.flags.writeable = True
            image = cv2.cvtColor(image, cv2.COLOR_RGB2BGR)
            mp_drawing.draw_landmarks(image, results.pose_landmarks,  # type: ignore
                                      mp_pose.POSE_CONNECTIONS, landmark_drawing_spec=draw_style)

            if results.pose_world_landmarks:  # type: ignore
                for num in FOCUS_POINTS:
                    landmark = results.pose_world_landmarks.landmark[num.value]  # type: ignore
                    history[num.value].append((landmark.x, landmark.y) if landmark else (0, 0))

            cv2.imshow('MediaPipe Pose', cv2.flip(image, 1))
            if cv2.waitKey(5) & 0xFF == 27:
                break

        cap.release()

    print('Frames:', len(history[list(history.keys())[0]]))

    return history


gesture = 'tennis_swing'


def main():
    history = record(gesture, '14')
    processed = process_landmarks(history, plot=True)

    save_json(processed)


def save_json(processed):
    with open(f'data/models/gestures/{gesture}2.json', 'w') as f:
        json.dump(processed, f, indent=4)


def plot_json():
>>>>>>> a688555b
    with open(f'data/models/gestures/{gesture}.json', 'r') as f:
        data = json.load(f)

    for landmark_id, points in data.items():
        x, y = zip(*points)

        landmark_id = int(landmark_id)
        color = np.array([landmark_id * 100 % 255, landmark_id * 200 % 255, landmark_id * 300 % 255]) / 255
        plt.plot(x, y, color=color, label=f'Landmark {landmark_id}')

    plt.legend()
    plt.show()


class GestureRecorder:
    def __init__(
            self,
            camera=None,
            min_detection_confidence: float = 0.5,
            min_tracking_confidence: float = 0.5,
            model_complexity: int = 1,
            save_dir: str = 'data/models/gestures',
    ):
        """
        Initialize the recorder.

        :param camera: camera ID to use
        :param min_detection_confidence: the minimum confidence for detection
        :param min_tracking_confidence: the minimum confidence for tracking
        :param model_complexity: the complexity of the model
        :param save_dir: the directory to save the poses
        """
        self.capture = cv2.VideoCapture(camera)
        self.min_detection_confidence = min_detection_confidence
        self.min_tracking_confidence = min_tracking_confidence
        self.model_complexity = model_complexity
        self.save_dir = save_dir

    def save_json(self, processed, name):
        with open(f'{self.save_dir}/{name}.json', 'w') as f:
            json.dump(processed, f, indent=4)

    def close(self):
        cv2.destroyAllWindows()
        self.capture.release()

    def record(self, name: str):
        history = {num.value: [] for num in FOCUS_POINTS}

        with mp_pose.Pose(
                static_image_mode=False,
                model_complexity=self.model_complexity,
                min_detection_confidence=self.min_detection_confidence,
                min_tracking_confidence=self.min_tracking_confidence
        ) as pose:
            while self.capture.isOpened():
                ret, image = self.capture.read()
                if not ret:
                    break

                image.flags.writeable = False
                image = cv2.cvtColor(image, cv2.COLOR_BGR2RGB)
                results = pose.process(image)

                # Draw the pose annotation on the image.
                image.flags.writeable = True
                image = cv2.cvtColor(image, cv2.COLOR_RGB2BGR)
                mp_drawing.draw_landmarks(image, results.pose_landmarks,  # type: ignore
                                          mp_pose.POSE_CONNECTIONS, landmark_drawing_spec=draw_style)

                if results.pose_world_landmarks:  # type: ignore
                    for num in FOCUS_POINTS:
                        landmark = results.pose_world_landmarks.landmark[num.value]  # type: ignore
                        history[num.value].append((landmark.x, landmark.y) if landmark else (0, 0))

                cv2.imshow('MediaPipe Pose', cv2.flip(image, 1))
                if cv2.waitKey(5) & 0xFF == 27:
                    break

            # self.capture.release()

        processed = process_landmarks(history, plot=True)
        self.save_json(processed, name)

if __name__ == '__main__':
    g = GestureRecorder()
    g.record(name='punch')<|MERGE_RESOLUTION|>--- conflicted
+++ resolved
@@ -1,16 +1,16 @@
 import json
+import os
 
 import cv2
 import numpy as np
+from fastdtw import fastdtw
 from matplotlib import pyplot as plt
+from scipy.spatial.distance import euclidean
 
 from utils.config import FOCUS_POINTS, mp_drawing, mp_pose, draw_style
 from utils.tracker_2d import process_landmarks
 
 
-<<<<<<< HEAD
-def plot_json(gesture: str = 'punch'):
-=======
 def record(gesture_name, file_name):
     # Check if .mov or .mp4 file exists - if it does, choose the right one
     if not os.path.isfile(path := os.path.join("data", "videos", gesture_name, f"{file_name}.mov")):
@@ -72,7 +72,6 @@
 
 
 def plot_json():
->>>>>>> a688555b
     with open(f'data/models/gestures/{gesture}.json', 'r') as f:
         data = json.load(f)
 
@@ -87,76 +86,22 @@
     plt.show()
 
 
-class GestureRecorder:
-    def __init__(
-            self,
-            camera=None,
-            min_detection_confidence: float = 0.5,
-            min_tracking_confidence: float = 0.5,
-            model_complexity: int = 1,
-            save_dir: str = 'data/models/gestures',
-    ):
-        """
-        Initialize the recorder.
+def compare():
+    with open(f'data/models/gestures/{gesture}.json', 'r') as f:
+        model = json.load(f)
 
-        :param camera: camera ID to use
-        :param min_detection_confidence: the minimum confidence for detection
-        :param min_tracking_confidence: the minimum confidence for tracking
-        :param model_complexity: the complexity of the model
-        :param save_dir: the directory to save the poses
-        """
-        self.capture = cv2.VideoCapture(camera)
-        self.min_detection_confidence = min_detection_confidence
-        self.min_tracking_confidence = min_tracking_confidence
-        self.model_complexity = model_complexity
-        self.save_dir = save_dir
+    history = record(gesture, '2')
+    landmark_ids = {int(idx) for idx in model.keys()}
+    processed = process_landmarks(history, include_landmarks=landmark_ids, plot=True)
 
-    def save_json(self, processed, name):
-        with open(f'{self.save_dir}/{name}.json', 'w') as f:
-            json.dump(processed, f, indent=4)
+    distances = []
+    for landmark_id, points in model.items():
+        distance, _ = fastdtw(processed[int(landmark_id)], points, dist=euclidean)
+        # distance = calculate_threshold(points, processed[int(landmark_id)])
+        distances.append(distance)
 
-    def close(self):
-        cv2.destroyAllWindows()
-        self.capture.release()
+    print(distances, sum(distances) / len(distances))
 
-    def record(self, name: str):
-        history = {num.value: [] for num in FOCUS_POINTS}
-
-        with mp_pose.Pose(
-                static_image_mode=False,
-                model_complexity=self.model_complexity,
-                min_detection_confidence=self.min_detection_confidence,
-                min_tracking_confidence=self.min_tracking_confidence
-        ) as pose:
-            while self.capture.isOpened():
-                ret, image = self.capture.read()
-                if not ret:
-                    break
-
-                image.flags.writeable = False
-                image = cv2.cvtColor(image, cv2.COLOR_BGR2RGB)
-                results = pose.process(image)
-
-                # Draw the pose annotation on the image.
-                image.flags.writeable = True
-                image = cv2.cvtColor(image, cv2.COLOR_RGB2BGR)
-                mp_drawing.draw_landmarks(image, results.pose_landmarks,  # type: ignore
-                                          mp_pose.POSE_CONNECTIONS, landmark_drawing_spec=draw_style)
-
-                if results.pose_world_landmarks:  # type: ignore
-                    for num in FOCUS_POINTS:
-                        landmark = results.pose_world_landmarks.landmark[num.value]  # type: ignore
-                        history[num.value].append((landmark.x, landmark.y) if landmark else (0, 0))
-
-                cv2.imshow('MediaPipe Pose', cv2.flip(image, 1))
-                if cv2.waitKey(5) & 0xFF == 27:
-                    break
-
-            # self.capture.release()
-
-        processed = process_landmarks(history, plot=True)
-        self.save_json(processed, name)
 
 if __name__ == '__main__':
-    g = GestureRecorder()
-    g.record(name='punch')+    main()