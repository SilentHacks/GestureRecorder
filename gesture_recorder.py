--- conflicted
+++ resolved
@@ -45,15 +45,9 @@
                     landmark = results.pose_world_landmarks.landmark[num.value]  # type: ignore
                     history[num.value].append((landmark.x, landmark.y) if landmark else (0, 0))
 
-<<<<<<< HEAD
             # cv2.imshow('MediaPipe Pose', cv2.flip(image, 1))
             # if cv2.waitKey(5) & 0xFF == 27:
             #     break
-=======
-            cv2.imshow('MediaPipe Pose', cv2.flip(image, 1))
-            if cv2.waitKey(50) & 0xFF == 27:
-                break
->>>>>>> c74abdee
 
         cap.release()
 
@@ -62,33 +56,19 @@
     return history
 
 
-<<<<<<< HEAD
 gesture = 'kick'
 
 
 def main():
-    history = record(gesture, '2')
+    history = record(gesture, '4')
     processed = process_landmarks(history, plot=True)
-=======
-gesture = 'hadouken'
-
-
-def main():
-    history = record(gesture, '3')
-    processed = process_landmarks(history, plot=True, exclude_landmarks={23, 24, 25, 26, 27, 28})
->>>>>>> c74abdee
 
     save_json(processed)
 
 
 def save_json(processed):
-<<<<<<< HEAD
-    with open(f'data/models/gestures/{gesture}2.json', 'w') as f:
-        json.dump(processed, f, indent=4)
-=======
     with open(f'data/models/gestures/{gesture}.json', 'w') as f:
         json.dump(processed, f)
->>>>>>> c74abdee
 
 
 def plot_json(_gesture=None):
