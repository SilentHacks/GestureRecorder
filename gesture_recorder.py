import json
import os

import cv2
import numpy as np
from fastdtw import fastdtw
from matplotlib import pyplot as plt
from scipy.spatial.distance import euclidean

from utils.config import FOCUS_POINTS, mp_drawing, mp_pose, draw_style
from utils.tracker_2d import process_landmarks


def record(gesture_name, file_name):
    # Check if .mov or .mp4 file exists - if it does, choose the right one
    if not os.path.isfile(path := os.path.join("data", "videos", gesture_name, f"{file_name}.mov")):
        path = os.path.join("data", "videos", gesture_name, f"{file_name}.mp4")

    cap = cv2.VideoCapture(path)

    history = {num.value: [] for num in FOCUS_POINTS}

    with mp_pose.Pose(
            static_image_mode=True,
            model_complexity=1,
            min_detection_confidence=0.5
    ) as pose:
        while cap.isOpened():
            ret, image = cap.read()
            if not ret:
                break

            image.flags.writeable = False
            image = cv2.cvtColor(image, cv2.COLOR_BGR2RGB)
            results = pose.process(image)

            # Draw the pose annotation on the image.
            image.flags.writeable = True
            image = cv2.cvtColor(image, cv2.COLOR_RGB2BGR)
            mp_drawing.draw_landmarks(image, results.pose_landmarks,  # type: ignore
                                      mp_pose.POSE_CONNECTIONS, landmark_drawing_spec=draw_style)

            if results.pose_world_landmarks:  # type: ignore
                for num in FOCUS_POINTS:
                    landmark = results.pose_world_landmarks.landmark[num.value]  # type: ignore
                    history[num.value].append((landmark.x, landmark.y) if landmark else (0, 0))

            cv2.imshow('MediaPipe Pose', cv2.flip(image, 1))
            if cv2.waitKey(5) & 0xFF == 27:
                break

        cap.release()

    print('Frames:', len(history[list(history.keys())[0]]))

    return history


<<<<<<< HEAD
gesture = 'wave_right_hand'
=======
gesture = 'punch'
>>>>>>> 702036e5


def main():
    history = record(gesture, '1')
    processed = process_landmarks(history, plot=True, include_landmarks={14, 16}, exclude_landmarks={12})

    save_json(processed)


def save_json(processed):
    with open(f'data/models/gestures/{gesture}.json', 'w') as f:
        json.dump(processed, f, indent=4)


def plot_json():
    with open(f'data/models/gestures/{gesture}.json', 'r') as f:
        data = json.load(f)

    for landmark_id, points in data.items():
        x, y = zip(*points)

        landmark_id = int(landmark_id)
        color = np.array([landmark_id * 100 % 255, landmark_id * 200 % 255, landmark_id * 300 % 255]) / 255
        plt.plot(x, y, color=color, label=f'Landmark {landmark_id}')

    plt.legend()
    plt.show()


def compare():
    with open(f'data/models/gestures/{gesture}.json', 'r') as f:
        model = json.load(f)

    history = record(gesture, '2')
    landmark_ids = {int(idx) for idx in model.keys()}
    processed = process_landmarks(history, include_landmarks=landmark_ids, plot=True)

    distances = []
    for landmark_id, points in model.items():
        distance, _ = fastdtw(processed[int(landmark_id)], points, dist=euclidean)
        # distance = calculate_threshold(points, processed[int(landmark_id)])
        distances.append(distance)

    print(distances, sum(distances) / len(distances))


if __name__ == '__main__':
    main()<|MERGE_RESOLUTION|>--- conflicted
+++ resolved
@@ -56,16 +56,12 @@
     return history
 
 
-<<<<<<< HEAD
-gesture = 'wave_right_hand'
-=======
 gesture = 'punch'
->>>>>>> 702036e5
 
 
 def main():
-    history = record(gesture, '1')
-    processed = process_landmarks(history, plot=True, include_landmarks={14, 16}, exclude_landmarks={12})
+    history = record(gesture, '4')
+    processed = process_landmarks(history, plot=True)
 
     save_json(processed)
 
