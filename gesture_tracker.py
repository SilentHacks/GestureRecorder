--- conflicted
+++ resolved
@@ -37,11 +37,7 @@
     @staticmethod
     def load_gestures():
         gestures = []
-<<<<<<< HEAD
-        include = ["punch", "wave_right_hand", "kick", "relax", "serve", "tennis_swing"]
-=======
         include = ["tennis_swing2", "punch2", "baseball_swing2", "hadouken2"]
->>>>>>> a688555b
         for file in os.listdir("data/models/gestures"):
             if file.endswith(".json") and file[:-5] in include:
                 with open(os.path.join("data/models/gestures", file), "r") as f:
