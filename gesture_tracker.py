import json
import os
import time
from collections import deque

import cv2
from fastdtw import fastdtw
from pynput.mouse import Controller
from pynput.keyboard import Key, Controller as KeyboardController
from scipy.spatial.distance import euclidean

from pose_recorder import mp_drawing
from utils.config import FOCUS_POINTS, mp_pose
from utils.fps_tracker import FPSTracker
from utils.tracker_2d import process_landmarks

BUFFER_SIZE = 25
MOVE_MOUSE = False


class GestureTracker:
    def __init__(self, camera: int = 0):
        """
        Initialize the recorder.

        :param camera: camera ID to use
        """
        self.capture = cv2.VideoCapture(camera)
        self.point_history = {num.value: deque(maxlen=BUFFER_SIZE) for num in FOCUS_POINTS}
        self.color_keep = 0
        self.detected = ''
        self.mouse = Controller()
        self.keyboard = KeyboardController()

        self.gestures = self.load_gestures()

    @staticmethod
    def load_gestures():
        gestures = []
<<<<<<< HEAD
        include = ["kick", "punch", "wave_right_hand"]
        for file in os.listdir("data/models"):
            if file.endswith(".json") and file.split(".")[0] in include:
                with open(os.path.join("data/models", file), "r") as f:
                    gestures.append(json.load(f))
=======
        include = ["punch"]
        for file in os.listdir("data/models/gestures"):
            if file.endswith(".json") and file[:-5] in include:
                with open(os.path.join("data/models/gestures", file), "r") as f:
                    points = json.load(f)
                    gestures.append({
                        "name": points.get('name') or file[:-5],
                        "points": points.get('points') or points
                    })
>>>>>>> 702036e5

        return gestures

    @property
    def color(self) -> tuple[int, int, int]:
        """
        Get the color of the hand landmarks.

        :return: the color
        """
        if self.detected and self.color_keep > 0:
            self.color_keep -= 1
            return 0, 255, 0

        self.detected = ''
        return 0, 0, 255

    def draw_landmarks(self, frame, results):
        """
        Draw the landmarks on the frame.

        :param frame: frame to draw on
        :param results: results from the mediapipe hands module
        :return:
        """
        color = self.color
        mp_drawing.draw_landmarks(
            image=frame,
            landmark_list=results.pose_landmarks,
            connections=mp_pose.POSE_CONNECTIONS,
            landmark_drawing_spec=mp_drawing.DrawingSpec(color=color, thickness=2, circle_radius=2),
            connection_drawing_spec=mp_drawing.DrawingSpec(color=color, thickness=2, circle_radius=2)
        )

    def draw_info(self, image, fps: int):
        cv2.putText(image, 'FPS:' + str(fps), (10, 30), cv2.FONT_HERSHEY_SIMPLEX,
                    1.0, (0, 0, 0), 4, cv2.LINE_AA)
        cv2.putText(image, "FPS:" + str(fps), (10, 30), cv2.FONT_HERSHEY_SIMPLEX,
                    1.0, (255, 255, 255), 2, cv2.LINE_AA)

        cv2.putText(image, f'Gesture: {self.detected or None}', (10, 90),
                    cv2.FONT_HERSHEY_SIMPLEX, 2.0, (0, 0, 0), 4,
                    cv2.LINE_AA)
        cv2.putText(image, f'Gesture: {self.detected or None}', (10, 90),
                    cv2.FONT_HERSHEY_SIMPLEX, 2.0, (255, 255, 255), 2,
                    cv2.LINE_AA)

        return image

    @staticmethod
    def get_centre_point(results, num):
        landmark = results.pose_world_landmarks.landmark[num]

        if landmark.visibility < 0.7:
            return 0, 0

        return landmark.x, landmark.y

    def detect_gesture(self):
        scores = []
        for gesture in self.gestures:
            landmark_ids = {int(idx) for idx in gesture['points'].keys()}
            processed = process_landmarks(self.point_history, include_landmarks=landmark_ids)

            distances = []
            for landmark_id, points in gesture['points'].items():
                count = 0
                for coord in processed[int(landmark_id)]:
                    if coord[0] == 0 and coord[1] == 0:
                        count += 1
                        if count > BUFFER_SIZE / 2:
                            break
                if count > BUFFER_SIZE / 2:
                    return

                distance, _ = fastdtw(processed[int(landmark_id)], points, dist=euclidean)
                distances.append(distance)

            mean = sum(distances) / len(distances)
            # print(gesture['name'], distances, mean)
            threshold = 0.15 + 0.15 * len(distances)
            if mean < threshold:
                scores.append((gesture['name'], mean))

        if scores:
            scores.sort(key=lambda x: x[1])
            self.color_keep = 10
            self.detected = scores[0][0]
            # print(self.detected, scores[0][1])
            # self.handle_input()
            if self.detected != 'front_stroke':
                self.clear_history()

    def clear_history(self):
        for k in self.point_history.keys():
            self.point_history[k].clear()

    def handle_input(self):
        """Before you freak out, this is just for testing."""
        if self.detected == 'baseball_swing':
            self.mouse.position = (1100, 800)
            time.sleep(0.03)

            # Drag mouse to the left with deceleration
            for i in range(60, 25, -1):
                self.mouse.move(-i, -i)
                time.sleep(0.01)

        elif self.detected == 'tennis_swing':
            # Drag mouse to the left with deceleration
            self.mouse.position = (1200, 400)
            time.sleep(0.03)

            for i in range(60, 25, -1):
                self.mouse.move(-i, -i // 2)
                time.sleep(0.01)

        elif self.detected == 'back_swing':
            # Drag mouse to the right with deceleration
            self.mouse.position = (400, 400)
            time.sleep(0.03)

            for i in range(60, 25, -1):
                self.mouse.move(i, -i // 2)
                time.sleep(0.01)

        elif self.detected == 'serve':
            self.keyboard.press('i')
            time.sleep(0.03)
            self.keyboard.release('i')

            self.keyboard.press('s')
            time.sleep(0.03)
            self.keyboard.release('s')

            self.keyboard.press('i')
            time.sleep(0.03)
            self.keyboard.release('i')

            self.keyboard.press('s')
            time.sleep(0.03)
            self.keyboard.release('s')

        elif self.detected == 'punch':
            self.keyboard.press(Key.enter)
            time.sleep(0.04)
            self.keyboard.release(Key.enter)

        elif self.detected == 'punch_left':
            self.keyboard.press('a')
            time.sleep(0.04)
            self.keyboard.release('a')

    @staticmethod
    def handle_key(key: int) -> bool:
        """
        Handle key presses.

        :param key: key pressed
        :return: True if the program should exit, False otherwise
        """
        if key == 27:  # ESC
            return True

        return False

    def run(self, display: bool = True):
        """
        Record gestures and save them when the user presses the "S" key.

        :param display: whether to display the video feed
        :return:
        """

        with mp_pose.Pose(
                model_complexity=0,
                min_detection_confidence=0.5,
                min_tracking_confidence=0.5
        ) as pose:
            fps_tracker = FPSTracker()
            while True:
                _, frame = self.capture.read()

                # To improve performance, mark the image as not writeable to pass by reference
                frame.flags.writeable = False
                results = pose.process(cv2.cvtColor(frame, cv2.COLOR_BGR2RGB))
                frame.flags.writeable = True

                if results.pose_landmarks is not None:  # type: ignore
                    if display:
                        self.draw_landmarks(frame=frame, results=results)  # type: ignore
                    if len(self.point_history[list(self.point_history.keys())[0]]) == BUFFER_SIZE:
                        self.detect_gesture()

                    for num in FOCUS_POINTS:
                        self.point_history[num.value].append(
                            self.get_centre_point(results=results, num=num.value))  # type: ignore

                if display:
                    cv2.imshow('Gesture Tracker', self.draw_info(image=cv2.flip(frame, 1), fps=fps_tracker.get()))

                    key = cv2.waitKey(1)
                    if self.handle_key(key=key):
                        break


if __name__ == '__main__':
    recorder = GestureTracker()
    recorder.run()<|MERGE_RESOLUTION|>--- conflicted
+++ resolved
@@ -37,13 +37,6 @@
     @staticmethod
     def load_gestures():
         gestures = []
-<<<<<<< HEAD
-        include = ["kick", "punch", "wave_right_hand"]
-        for file in os.listdir("data/models"):
-            if file.endswith(".json") and file.split(".")[0] in include:
-                with open(os.path.join("data/models", file), "r") as f:
-                    gestures.append(json.load(f))
-=======
         include = ["punch"]
         for file in os.listdir("data/models/gestures"):
             if file.endswith(".json") and file[:-5] in include:
@@ -53,7 +46,6 @@
                         "name": points.get('name') or file[:-5],
                         "points": points.get('points') or points
                     })
->>>>>>> 702036e5
 
         return gestures
 
